{
  "name": "decentraland-commons",
<<<<<<< HEAD
  "version": "1.3.3",
=======
  "version": "1.4.0",
>>>>>>> b97f563e
  "description": "Common functionality between the different Decentraland projects",
  "main": "./dist/index.js",
  "browser": {
    "./src/index.js": "./src/browser.js",
    "./dist/index.js": "./dist/browser.js"
  },
  "scripts": {
    "docs": "npx jsdoc -c conf.json -r src/**/*.js",
    "lint": "npx eslint .",
    "lint:fix": "npx eslint --fix .",
    "init": "mkdir dist",
    "clean": "rm -rf dist",
    "contracts": "cp -r src/contracts dist",
    "prebuild": "npm run lint && npm run test && npm run clean && npm run init && npm run contracts",
    "build": "babel ./src -d ./dist --ignore specs",
    "fastbuild": "npm run clean && npm run init && npm run contracts && babel ./src -d ./dist --ignore specs",
    "test": "npx mocha -r babel-register -r specs/spec_utils.js specs/*.spec.js"
  },
  "repository": {
    "type": "git",
    "url": "https://github.com/decentraland/commons.git"
  },
  "files": [
    "dist"
  ],
  "keywords": [
    "common",
    "modules",
    "decentraland"
  ],
  "author": "Decentraland",
  "license": "ISC",
  "dependencies": {
    "dotenv": "^4.0.0",
    "ethereumjs-util": "^5.1.2",
    "mailchimp-api-v3": "^1.7.1",
    "mongodb": "^2.2.31",
    "nodemailer": "^4.1.3",
    "pg": "^7.3.0",
    "tunnel-ssh": "^4.1.3",
    "web3": "^0.20.2"
  },
  "devDependencies": {
    "babel-eslint": "^8.0.1",
    "babel-plugin-transform-class-properties": "^6.24.1",
    "babel-plugin-transform-object-rest-spread": "^6.26.0",
    "babel-polyfill": "^6.26.0",
    "babel-preset-env": "^1.6.1",
    "babel-register": "^6.26.0",
    "chai": "^4.1.2",
    "eslint": "^4.11.0",
    "eslint-config-prettier": "^2.7.0",
    "eslint-plugin-prettier": "^2.3.1",
    "jsdoc": "^3.5.5",
    "mocha": "^4.0.1",
    "npx": "^9.7.1",
    "prettier": "^1.8.2"
  }
}<|MERGE_RESOLUTION|>--- conflicted
+++ resolved
@@ -1,10 +1,6 @@
 {
   "name": "decentraland-commons",
-<<<<<<< HEAD
-  "version": "1.3.3",
-=======
   "version": "1.4.0",
->>>>>>> b97f563e
   "description": "Common functionality between the different Decentraland projects",
   "main": "./dist/index.js",
   "browser": {
