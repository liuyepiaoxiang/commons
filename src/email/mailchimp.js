import Mailchimp from 'mailchimp-api-v3'

import { Log } from './log'
import { getEnv, isDevelopment } from './env'


const log = new Log('[Mailchimp]')

const MAILCHIMP_API_KEY = getEnv('MAILCHIMP_API_KEY', () => {
  const errorMsg = 'Missing Mailchimp API Key: MAILCHIMP_API_KEY'

  if (isDevelopment()) {
    log.warn(errorMsg)
    return ''
  }

  throw new Error(errorMsg)
})

const client = new Mailchimp(MAILCHIMP_API_KEY)


/**
 * Mailchimp client, uses `mailchimp-api-v3` behind the scenes {@link https://developer.mailchimp.com/}
 * @namespace
 */
<<<<<<< HEAD
export default {
=======
const mailchimp = {
>>>>>>> 55eaffb9
  /**
   * Register a user to a Mailchimp list.
   * @param  {string} email  - User email
   * @param  {string} [listId] - The list you want to register the user to. It'll try to use MAILCHIMP_LIST_ID if it's not defined
   * @return {Promise<boolean>} - True if the operation was successfull
   */
  subscribe: (email, listId) => {
    if (! listId) {
      listId = getEnv('MAILCHIMP_LIST_ID', () => {
        throw new Error('Missing Mailchimp List Id: MAILCHIMP_LIST_ID')
      })
    }

    return client.post(`/lists/${listId}/members`, {
      email_address: email,
      status: 'subscribed',
    }).then(function(response) {
      if (response.error) {
        return false
      }

      log.info(`Subscribed ${email} to list ${listId}`)
      return true

    }).catch(error => {
      if (error.title === 'Member Exists') {
        return true
      }

      log.error(`Error trying to subscribe ${email} to list ${listId}`, error)
      return false
    })
  }
}<|MERGE_RESOLUTION|>--- conflicted
+++ resolved
@@ -24,11 +24,7 @@
  * Mailchimp client, uses `mailchimp-api-v3` behind the scenes {@link https://developer.mailchimp.com/}
  * @namespace
  */
-<<<<<<< HEAD
-export default {
-=======
 const mailchimp = {
->>>>>>> 55eaffb9
   /**
    * Register a user to a Mailchimp list.
    * @param  {string} email  - User email
